--- conflicted
+++ resolved
@@ -20,24 +20,13 @@
 
     repositories {
         google()
-<<<<<<< HEAD
-=======
         gradlePluginPortal()
->>>>>>> a06dbf7b
         mavenCentral()
     }
 
     dependencies {
-<<<<<<< HEAD
         classpath 'com.android.tools.build:gradle:3.6.4'
-=======
-        classpath "com.android.tools.build:gradle:$gradlePluginVersion"
->>>>>>> a06dbf7b
     }
-}
-
-plugins {
-    id 'io.github.gradle-nexus.publish-plugin' version "$nexusPublishPluginVersion"
 }
 
 allprojects {
@@ -47,27 +36,13 @@
     }
 }
 
+task clean(type: Delete) {
+    delete rootProject.buildDir
+}
+
+
 task getVersion() {
     doLast {
         println adapterVersion
     }
-}
-
-nexusPublishing {
-    // user and pass are required for publishing.
-    def user = System.getenv("SONATYPE_USERNAME") ?: findProperty("sonatype.username")
-    def pass = System.getenv("SONATYPE_PASSWORD") ?: findProperty("sonatype.password")
-    // profileId is optional, but supposedly speeds things up if set.
-    def profileId = System.getenv("SONATYPE_STAGING_PROFILE_ID") ?: findProperty("sonatype.stagingProfileId")
-    if (user != null && pass != null) {
-        repositories {
-            sonatype {
-                username.set(user)
-                password.set(pass)
-                stagingProfileId.set(profileId)
-            }
-        }
-    } else {
-        logger.info("Missing publishing credentials! Nexus publishing will not be configured.")
-    }
-}
+}